--- conflicted
+++ resolved
@@ -174,7 +174,11 @@
 
 ## Changelog
 
-<<<<<<< HEAD
+**0.0.18**
+
++ Fix assignment to schemas defined using 'oneOf'
++ Add sphinx documentation and support for readthedocs
+
 0.0.16 - Fix behavior of exclusiveMinimum and exclusiveMaximum
 validators so that they work properly.
 
@@ -184,12 +188,6 @@
 
 0.0.13 - Lazily build object classes. Allows low-overhead use
 of jsonschema validators.
-=======
-**0.0.18**
-
-+ Fix assignment to schemas defined using 'oneOf'
-+ Add sphinx documentation and support for readthedocs
->>>>>>> f5b29175
 
 0.0.12 - Support "true" as a value for 'additionalProperties'
 
