--- conflicted
+++ resolved
@@ -95,14 +95,10 @@
 
         nm = self.schema['title'] if 'title' in self.schema else self.schema['id']
         nm = inflection.parameterize(six.text_type(nm), '_')
-<<<<<<< HEAD
 
-        builder.construct(nm, self.schema)
-        self._resolved = builder.resolved
-=======
         kw = {"strict" : strict}
         builder.construct(nm, self.schema,**kw)
->>>>>>> 776a84c0
+        self._resolved = builder.resolved
 
         return (
             util.Namespace.from_mapping(dict(
