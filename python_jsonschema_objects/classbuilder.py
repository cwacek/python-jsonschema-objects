--- conflicted
+++ resolved
@@ -681,26 +681,7 @@
                                     ]
                                 )
                             else:
-<<<<<<< HEAD
-                                typ = self.construct(uri, detail["items"])
-                            propdata = {
-                                "type": "array",
-                                "validator": python_jsonschema_objects.wrapper_types.ArrayWrapper.create(
-                                    uri, item_constraint=typ, addl_constraints=detail
-                                ),
-                            }
-                        except NotImplementedError:
-                            typ = detail["items"]
-                            propdata = {
-                                "type": "array",
-                                "validator": python_jsonschema_objects.wrapper_types.ArrayWrapper.create(
-                                    uri, item_constraint=typ, addl_constraints=detail
-                                ),
-                            }
-
-                    props[prop] = make_property(prop, propdata, typ.__doc__)
-                elif "items" in detail:
-=======
+
                                 typ = self.construct(uri, detail['items'])
                             propdata = {'type': 'array',
                                         'validator': python_jsonschema_objects.wrapper_types.ArrayWrapper.create(uri, item_constraint=typ,
@@ -716,7 +697,6 @@
                                                 propdata,
                                                 typ.__doc__)
                 elif 'items' in detail:
->>>>>>> 9b2251af
                     typs = []
                     for i, elem in enumerate(detail["items"]):
                         uri = "{0}/{1}/<anonymous_{2}>".format(nm, prop, i)
