import python_jsonschema_objects.util as util
import python_jsonschema_objects.validators as validators
import python_jsonschema_objects.pattern_properties as pattern_properties
from python_jsonschema_objects.literals import LiteralValue

import copy
import collections
import itertools
import six
import sys

import logging

import python_jsonschema_objects.wrapper_types

logger = logging.getLogger(__name__)

logger.addHandler(logging.NullHandler())


# Long is no longer a thing in python3.x
if sys.version_info > (3,):
  long = int


class ProtocolBase(collections.MutableMapping):
    """ An instance of a class generated from the provided
    schema. All properties will be validated according to
    the definitions provided. However, whether or not all required
    properties have been provide will *not* be validated.

    Args:
        **props: Properties with which to populate the class object

    Returns:
        The class object populated with values

    Raises:
        validators.ValidationError: If any of the provided properties
            do not pass validation
    """
    __propinfo__ = {}
    __required__ = set()
    __has_default__ = set()
    __object_attr_list__ = set(["_properties", "_extended_properties"])

    def as_dict(self):
        """ Return a dictionary containing the current values
        of the object.

        Returns:
            (dict): The object represented as a dictionary
        """
        out = {}
        for prop in self:
            propval = getattr(self, prop)

            if hasattr(propval, 'for_json'):
                out[prop] = propval.for_json()
            elif isinstance(propval, list):
                out[prop] = [getattr(x, 'for_json', lambda:x)() for x in propval]
            elif isinstance(propval, (ProtocolBase, LiteralValue)):
                out[prop] = propval.as_dict()
            elif propval is not None:
                out[prop] = propval

        return out

    def for_json(self):
        return self.as_dict()

    def __eq__(self, other):
        if not isinstance(other, ProtocolBase):
            return False

        return self.as_dict() == other.as_dict()

    def __str__(self):
        inverter = dict((v, k) for k,v in six.iteritems(self.__prop_names__))
        props = sorted(["%s" % (inverter.get(k, k),) for k, v in
                 itertools.chain(six.iteritems(self._properties),
                                 six.iteritems(self._extended_properties))])
        return "<%s attributes: %s>" % (self.__class__.__name__, ", ".join(props))

    def __repr__(self):
        inverter = dict((v, k) for k,v in six.iteritems(self.__prop_names__))
        props = sorted(["%s=%s" % (inverter.get(k, k), repr(v)) for k, v in
                 itertools.chain(six.iteritems(self._properties),
                                 six.iteritems(self._extended_properties))])
        return "<%s %s>" % (
            self.__class__.__name__,
            " ".join(props)
        )

    @classmethod
    def from_json(cls, jsonmsg):
        """ Create an object directly from a JSON string.

        Applies general validation after creating the
        object to check whether all required fields are
        present.

        Args:
            jsonmsg (str): An object encoded as a JSON string

        Returns:
            An object of the generated type

        Raises:
            ValidationError: if `jsonmsg` does not match the schema
                `cls` was generated from
        """
        import json
        msg = json.loads(jsonmsg)
        obj = cls(**msg)
        obj.validate()
        return obj

    def __new__(cls, **props):
        """ Overridden to support oneOf, where we need to
        instantiate a different class depending on what
        value we've seen """
        if getattr(cls, '__validation__', None) is None:
            new = super(ProtocolBase, cls).__new__
            if new is object.__new__:
                return new(cls)
            return new(cls, **props)

        valid_types = cls.__validation__.get('type', None)

        if valid_types is None or not isinstance(valid_types, list):
            new = super(ProtocolBase, cls).__new__
            if new is object.__new__:
                return new(cls)
            return new(cls, **props)

        obj = None
        validation_errors = []
        for klass in valid_types:
            logger.debug(util.lazy_format(
                "Attempting to instantiate {0} as {1}",
                cls, klass))
            try:
                obj = klass(**props)
            except validators.ValidationError as e:
                validation_errors.append((klass, e))
            else:
                break

        else:  # We got nothing
            raise validators.ValidationError(
                "Unable to instantiate any valid types: \n"
                "".join("{0}: {1}\n".format(k, e) for k, e in validation_errors)
            )

        return obj

    def __init__(self, **props):
        self._extended_properties = dict()
        self._properties = dict(zip(self.__prop_names__.values(),
                                    [None for x in
                                     six.moves.xrange(len(self.__prop_names__))]))

        # To support defaults, we have to actually execute the constructors
        # but only for the ones that have defaults set.
        for name in self.__has_default__:
            if name not in props:
                default_value = copy.deepcopy(
                    self.__propinfo__[name]['default']
                )
                logger.debug(util.lazy_format("Initializing '{0}' to '{1}'",
                                              name, default_value))
                setattr(self, name, default_value)

        for prop in props:
            try:
                logger.debug(util.lazy_format(
                    "Setting value for '{0}' to {1}", prop, props[prop]))
                if props[prop] is not None:
                    setattr(self, prop, props[prop])
            except validators.ValidationError as e:
                import sys
                raise six.reraise(
                    type(e),
                    type(e)(str(e) + " \nwhile setting '{0}' in {1}".format(
                        prop, self.__class__.__name__)), sys.exc_info()[2])

        if getattr(self, '__strict__', None):
            self.validate()

    def __setattr__(self, name, val):
        if name in self.__object_attr_list__:
            object.__setattr__(self, name, val)
        elif name in self.__propinfo__:
            # If its in __propinfo__, then it actually has a property defined.
            # The property does special validation, so we actually need to
            # run its setter. We get it from the class definition and call
            # it directly. XXX Heinous.
            prop = getattr(self.__class__, self.__prop_names__[name])
            prop.__set__(self, val)
        else:
            # This is an additional property of some kind
            try:
                val = self.__extensible__.instantiate(name, val)
            except Exception as e:
                raise validators.ValidationError(
                    "Attempted to set unknown property '{0}': {1} "
                    .format(name, e))

            self._extended_properties[name] = val

    """ Implement collections.MutableMapping methods """

    def __iter__(self):
      import itertools
      return itertools.chain(six.iterkeys(self._extended_properties),
                             six.iterkeys(self._properties))

    def __len__(self):
      return len(self._extended_properties) + len(self._properties)

    def __getitem__(self, key):
        try:
            return getattr(self, key)
        except AttributeError:
            raise KeyError(key)

    def __setitem__(self, key, val):
      return setattr(self,key, val)

    def __delitem__(self, key):
        if key in self._extended_properties:
            del self._extended_properties[key]
            return

        return delattr(self, key)

    def __getattr__(self, name):
        if name in self.__prop_names__:
            raise KeyError(name)
        if name in self._extended_properties:
            return self._extended_properties[name]
        raise AttributeError("{0} is not a valid property of {1}".format(
                             name, self.__class__.__name__))


    @classmethod
    def propinfo(cls, propname):
        if propname not in cls.__propinfo__:
            return {}
        return cls.__propinfo__[propname]

    def serialize(self, **opts):
        self.validate()
        enc = util.ProtocolJSONEncoder(**opts)
        return enc.encode(self)

    def validate(self):
        """ Applies all defined validation to the current
        state of the object, and raises an error if
        they are not all met.

        Raises:
            ValidationError: if validations do not pass
        """

        missing = self.missing_property_names()

        if len(missing) > 0:
            raise validators.ValidationError(
                "'{0}' are required attributes for {1}"
                            .format(missing, self.__class__.__name__))

        for prop, val in six.iteritems(self._properties):
            if val is None:
                continue

            if isinstance(val, ProtocolBase):
                val.validate()
            elif getattr(val, 'isLiteralClass', None) is True:
                val.validate()
            elif isinstance(val, list):
                for subval in val:
                  subval.validate()
            else:
                # This object is of the wrong type, but just try setting it
                # The property setter will enforce its correctness
                # and handily coerce its type at the same time
                setattr(self, prop, val)

        return True

    def missing_property_names(self):
        """
        Returns a list of properties which are required and missing.

        Properties are excluded from this list if they are allowed to be null.

        :return: list of missing properties.
        """

        propname = lambda x: self.__prop_names__[x]
        missing = []
        for x in self.__required__:

            # Allow the null type
            propinfo = self.propinfo(propname(x))
            null_type = False
            if 'type' in propinfo:
                type_info = propinfo['type']
                null_type = (type_info == 'null'
                             or isinstance(type_info, (list, tuple))
                             and 'null' in type_info)
            elif 'oneOf' in propinfo:
                for o in propinfo['oneOf']:
                    type_info = o.get('type')
                    if type_info and type_info == 'null' \
                            or isinstance(type_info, (list, tuple)) \
                            and 'null' in type_info:
                        null_type = True
                        break

            if (propname(x) not in self._properties and null_type) or \
                    (self._properties[propname(x)] is None and not null_type):
                missing.append(x)

        return missing


class TypeRef(object):

    def __init__(self, ref_uri, resolved):
        self._resolved = resolved
        self._ref_uri = ref_uri
        self._class = None
        self.__doc__ = 'Reference to {}'.format(ref_uri)

    @property
    def ref_class(self):
        if self._class is None:
            self._class = self._resolved.get(self._ref_uri)
        return self._class

    def __call__(self, *args, **kwargs):
        cls = self.ref_class
        return cls(*args, **kwargs)

    def __str__(self):
        return self.__doc__

    def __repr__(self):
        return '<{}>'.format(self.__doc__)


class TypeProxy(object):

    def __init__(self, types):
        self._types = types

    def __call__(self, *a, **kw):
        validation_errors = []
        valid_types = self._types
        for klass in valid_types:
            logger.debug(util.lazy_format(
                "Attempting to instantiate {0} as {1}",
                self.__class__, klass))
            try:
                obj = klass(*a, **kw)
                obj.validate()
            except TypeError as e:
                validation_errors.append((klass, e))
            except validators.ValidationError as e:
                validation_errors.append((klass, e))
            else:
                return obj

        else:  # We got nothing
            raise validators.ValidationError(
                "Unable to instantiate any valid types: \n"
                "".join("{0}: {1}\n".format(k, e) for k, e in validation_errors)
            )




class ClassBuilder(object):

    def __init__(self, resolver):
        self.resolver = resolver
        self.resolved = {}
        self.under_construction = set()

    def resolve_classes(self, iterable):
        pp = []
        for elem in iterable:
            if '$ref' in elem:
                ref = elem['$ref']
                uri = util.resolve_ref_uri(self.resolver.resolution_scope, ref)
                if uri in self.resolved:
                    pp.append(self.resolved[uri])
                else:
                    with self.resolver.resolving(ref) as resolved:
                        self.resolved[uri] = self.construct(
                            uri,
                            resolved,
                            (ProtocolBase,))
                        pp.append(self.resolved[uri])
            else:
                pp.append(elem)

        return pp

    def construct(self, uri, *args, **kw):
        """ Wrapper to debug things """
        logger.debug(util.lazy_format("Constructing {0}", uri))
        if ('override' not in kw or kw['override'] is False) \
                and uri in self.resolved:
            logger.debug(util.lazy_format("Using existing {0}", uri))
            return self.resolved[uri]
        else:
            ret = self._construct(uri, *args, **kw)
        logger.debug(util.lazy_format("Constructed {0}", ret))

        return ret

    def _construct(self, uri, clsdata, parent=(ProtocolBase,),**kw):

        if 'anyOf' in clsdata:
            raise NotImplementedError(
                "anyOf is not supported as bare property")

        elif 'oneOf' in clsdata:
            self.resolved[uri] = self._build_object(
                uri,
                clsdata,
                parent, **kw)
            return self.resolved[uri]

        elif 'allOf' in clsdata:
            potential_parents = self.resolve_classes(clsdata['allOf'])
            parents = []
            for p in potential_parents:
                if isinstance(p, dict):
                    # This is additional constraints
                    clsdata.update(p)
                elif util.safe_issubclass(p, ProtocolBase):
                    parents.append(p)

            self.resolved[uri] = self._build_object(
                uri,
                clsdata,
                parents,**kw)
            return self.resolved[uri]

        elif '$ref' in clsdata:

            if 'type' in clsdata and util.safe_issubclass(
                    clsdata['type'], (ProtocolBase, LiteralValue)):
                # It's possible that this reference was already resolved, in which
                # case it will have its type parameter set
                logger.debug(util.lazy_format("Using previously resolved type "
                              "(with different URI) for {0}", uri))
                self.resolved[uri] = clsdata['type']
            elif uri in self.resolved:
                logger.debug(util.lazy_format("Using previously resolved object for {0}", uri))
            else:
                ref = clsdata['$ref']
                refuri = util.resolve_ref_uri(
                    self.resolver.resolution_scope, ref)
                if refuri in self.under_construction:
                    logger.debug(
                            util.lazy_format(
                                    "Resolving cyclic reference from {0} to {1}.",
                                    uri,
                                    refuri))
                    return TypeRef(refuri, self.resolved)
                else:
                    logger.debug(
                            util.lazy_format(
                                    "Resolving direct reference object for {0}: {1}",
                                    uri,
                                    refuri))

                    with self.resolver.resolving(refuri) as resolved:
                        self.resolved[uri] = self.construct(
                                refuri,
                                resolved,
                                parent)

            return self.resolved[uri]

        elif clsdata.get('type') == 'array' and 'items' in clsdata:
            clsdata_copy = {}
            clsdata_copy.update(clsdata)
            self.resolved[uri] = python_jsonschema_objects.wrapper_types.ArrayWrapper.create(
                uri,
                item_constraint=clsdata_copy.pop('items'),
                classbuilder=self,
                **clsdata_copy)
            return self.resolved[uri]

        elif isinstance(clsdata.get('type'), list):
            types = []
            for i, item_detail in enumerate(clsdata['type']):
                subdata = {k: v for k, v in six.iteritems(clsdata) if k != 'type'}
                subdata['type'] = item_detail
                types.append(self._build_literal(
                    uri + "_%s" % i,
                    subdata))

            self.resolved[uri] = TypeProxy(types)
            return self.resolved[uri]

        elif (clsdata.get('type', None) == 'object' or
              clsdata.get('properties', None) is not None or
              clsdata.get('additionalProperties', False)):
            self.resolved[uri] = self._build_object(
                uri,
                clsdata,
                parent,**kw)
            return self.resolved[uri]
        elif clsdata.get('type') in ('integer', 'number', 'string', 'boolean', 'null'):
            self.resolved[uri] = self._build_literal(
                uri,
                clsdata)
            return self.resolved[uri]
        elif 'enum' in clsdata:
            obj = self._build_literal(uri, clsdata)
            self.resolved[uri] = obj
            return obj

        elif 'type' in clsdata and util.safe_issubclass(clsdata['type'], ProtocolBase):
            self.resolved[uri] = clsdata.get('type')
            return self.resolved[uri]
        else:
            raise NotImplementedError(
                "Unable to parse schema object '{0}' with "
                "no type and no reference".format(clsdata))

    def _build_literal(self, nm, clsdata):
      """@todo: Docstring for _build_literal

      :nm: @todo
      :clsdata: @todo
      :returns: @todo

      """
      cls = type(str(nm), tuple((LiteralValue,)), {
        '__propinfo__': {
            '__literal__': clsdata,
            '__title__': clsdata.get('title'),
            '__default__': clsdata.get('default')}
        })

      return cls

    def _build_object(self, nm, clsdata, parents,**kw):
        logger.debug(util.lazy_format("Building object {0}", nm))

        # To support circular references, we tag objects that we're
        # currently building as "under construction"
        self.under_construction.add(nm)

        props = {}
        defaults = set()

        properties = {}
        for p in parents:
            properties = util.propmerge(properties, p.__propinfo__)

        if 'properties' in clsdata:
            properties = util.propmerge(properties, clsdata['properties'])

        name_translation = {}

        for prop, detail in properties.items():
            logger.debug(util.lazy_format("Handling property {0}.{1}",nm, prop))
            properties[prop]['raw_name'] = prop
            name_translation[prop] = prop.replace('@', '')
            prop = name_translation[prop]

            if detail.get('default', None) is not None:
                defaults.add(prop)

            if detail.get('type', None) == 'object':
                uri = "{0}/{1}_{2}".format(nm,
                                           prop, "<anonymous>")
                self.resolved[uri] = self.construct(
                    uri,
                    detail,
                    (ProtocolBase,))

                props[prop] = make_property(prop,
                                            {'type': self.resolved[uri]},
                                            self.resolved[uri].__doc__)
                properties[prop]['type'] = self.resolved[uri]

            elif 'type' not in detail and '$ref' in detail:
                ref = detail['$ref']
                uri = util.resolve_ref_uri(self.resolver.resolution_scope, ref)
                logger.debug(util.lazy_format(
                    "Resolving reference {0} for {1}.{2}",
                    ref, nm, prop
                ))
                if uri in self.resolved:
                    typ = self.resolved[uri]
                else:
                    typ = self.construct(uri, detail, (ProtocolBase,))

                props[prop] = make_property(prop,
                                            {'type': typ},
                                            typ.__doc__)
                properties[prop]['$ref'] = uri
                properties[prop]['type'] = typ

            elif 'oneOf' in detail:
                potential = self.resolve_classes(detail['oneOf'])
                logger.debug(util.lazy_format("Designating {0} as oneOf {1}", prop, potential))
                desc = detail[
                    'description'] if 'description' in detail else ""
                props[prop] = make_property(prop,
                                            {'type': potential}, desc
                                            )

            elif 'type' in detail and detail['type'] == 'array':
                if 'items' in detail and isinstance(detail['items'], dict):
                    if '$ref' in detail['items']:
                        uri = util.resolve_ref_uri(
                            self.resolver.resolution_scope,
                            detail['items']['$ref'])
                        typ = self.construct(uri, detail['items'])
                        propdata = {
                            'type': 'array',
                            'validator': python_jsonschema_objects.wrapper_types.ArrayWrapper.create(
                                uri,
                                item_constraint=typ,
<<<<<<< HEAD
                                strict=kw.get('strict'))}
=======
                                **detail)}
>>>>>>> e5788a6e
                    else:
                        uri = "{0}/{1}_{2}".format(nm,
                                                   prop, "<anonymous_field>")
                        try:
                            if 'oneOf' in detail['items']:
                                typ = TypeProxy([
                                    self.construct(uri + "_%s" % i, item_detail)
                                    if '$ref' not in item_detail else
                                    self.construct(util.resolve_ref_uri(
                                        self.resolver.resolution_scope,
                                        item_detail['$ref']),
                                        item_detail)

                                    for i, item_detail in enumerate(detail['items']['oneOf'])]
                                    )
                            else:
                                typ = self.construct(uri, detail['items'])

                            constraints = copy.copy(detail)
                            constraints['strict'] = kw.get('strict')
                            propdata = {'type': 'array',
<<<<<<< HEAD
                                        'validator': python_jsonschema_objects.wrapper_types.ArrayWrapper.create(
                                            uri,
                                            item_constraint=typ,
                                            **constraints)}
=======
                                        'validator': python_jsonschema_objects.wrapper_types.ArrayWrapper.create(uri, item_constraint=typ,
                                                                                                                 **detail)}
>>>>>>> e5788a6e
                        except NotImplementedError:
                            typ = detail['items']
                            constraints = copy.copy(detail)
                            constraints['strict'] = kw.get('strict')
                            propdata = {'type': 'array',
<<<<<<< HEAD
                                        'validator': python_jsonschema_objects.wrapper_types.ArrayWrapper.create(
                                            uri,
                                            item_constraint=typ,
                                            **constraints)}
=======
                                        'validator': python_jsonschema_objects.wrapper_types.ArrayWrapper.create(uri,
                                                                                                                 item_constraint=typ,
                                                                                                                 **detail)}
>>>>>>> e5788a6e

                    props[prop] = make_property(prop,
                                                propdata,
                                                typ.__doc__)
                elif 'items' in detail:
                    typs = []
                    for i, elem in enumerate(detail['items']):
                        uri = "{0}/{1}/<anonymous_{2}>".format(nm, prop, i)
                        typ = self.construct(uri, elem)
                        typs.append(typ)

                    props[prop] = make_property(prop,
                                                {'type': typs},
                                                )

            else:
                desc = detail[
                    'description'] if 'description' in detail else ""
                uri = "{0}/{1}".format(nm, prop)
                typ = self.construct(uri, detail)

                props[prop] = make_property(prop, {'type': typ}, desc)

        """ If this object itself has a 'oneOf' designation, then
        make the validation 'type' the list of potential objects.
        """
        if 'oneOf' in clsdata:
            klasses = self.resolve_classes(clsdata['oneOf'])
            # Need a validation to check that it meets one of them
            props['__validation__'] = {'type': klasses}

        props['__extensible__'] = pattern_properties.ExtensibleValidator(
            nm,
            clsdata,
            self)

        props['__prop_names__'] = name_translation

        props['__propinfo__'] = properties
        required = set.union(*[p.__required__ for p in parents])

        if 'required' in clsdata:
            for prop in clsdata['required']:
                required.add(prop)

        invalid_requires = [req for req in required if req not in props['__propinfo__']]
        if len(invalid_requires) > 0:
          raise validators.ValidationError("Schema Definition Error: {0} schema requires "
                                           "'{1}', but properties are not defined"
                                           .format(nm, invalid_requires))

        props['__required__'] = required
        props['__has_default__'] = defaults
        if required and kw.get("strict"):
            props['__strict__'] = True

        props['__title__'] = clsdata.get('title')
        cls = type(str(nm.split('/')[-1]), tuple(parents), props)
        self.under_construction.remove(nm)

        return cls


def make_property(prop, info, desc=""):
    from . import descriptors

    prop = descriptors.AttributeDescriptor(prop, info, desc)
    return prop<|MERGE_RESOLUTION|>--- conflicted
+++ resolved
@@ -629,16 +629,15 @@
                             self.resolver.resolution_scope,
                             detail['items']['$ref'])
                         typ = self.construct(uri, detail['items'])
+                        constraints = copy.copy(detail)
+                        constraints['strict'] = kw.get('strict')
                         propdata = {
                             'type': 'array',
                             'validator': python_jsonschema_objects.wrapper_types.ArrayWrapper.create(
                                 uri,
                                 item_constraint=typ,
-<<<<<<< HEAD
-                                strict=kw.get('strict'))}
-=======
-                                **detail)}
->>>>>>> e5788a6e
+                                **constraints)}
+
                     else:
                         uri = "{0}/{1}_{2}".format(nm,
                                                    prop, "<anonymous_field>")
@@ -660,30 +659,20 @@
                             constraints = copy.copy(detail)
                             constraints['strict'] = kw.get('strict')
                             propdata = {'type': 'array',
-<<<<<<< HEAD
                                         'validator': python_jsonschema_objects.wrapper_types.ArrayWrapper.create(
                                             uri,
                                             item_constraint=typ,
                                             **constraints)}
-=======
-                                        'validator': python_jsonschema_objects.wrapper_types.ArrayWrapper.create(uri, item_constraint=typ,
-                                                                                                                 **detail)}
->>>>>>> e5788a6e
+
                         except NotImplementedError:
                             typ = detail['items']
                             constraints = copy.copy(detail)
                             constraints['strict'] = kw.get('strict')
                             propdata = {'type': 'array',
-<<<<<<< HEAD
                                         'validator': python_jsonschema_objects.wrapper_types.ArrayWrapper.create(
                                             uri,
                                             item_constraint=typ,
                                             **constraints)}
-=======
-                                        'validator': python_jsonschema_objects.wrapper_types.ArrayWrapper.create(uri,
-                                                                                                                 item_constraint=typ,
-                                                                                                                 **detail)}
->>>>>>> e5788a6e
 
                     props[prop] = make_property(prop,
                                                 propdata,
