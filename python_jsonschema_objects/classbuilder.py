--- conflicted
+++ resolved
@@ -43,7 +43,12 @@
     }
 
     def as_dict(self):
-<<<<<<< HEAD
+        """ Return a dictionary containing the current values
+        of the object.
+
+        Returns:
+            (dict): The object represented as a dictionary
+        """
         out = {}
         for prop in self:
             propval = getattr(self, prop)
@@ -54,22 +59,6 @@
                 out[prop] = propval.as_dict()
             elif propval is not None:
                 out[prop] = propval
-=======
-        """ Return a dictionary containing the current values
-        of the object.
-
-        Returns:
-            (dict): The object represented as a dictionary
-        """
-        out = {}
-        for prop in self:
-            propval = getattr(self, prop)
-
-            if isinstance(propval, list):
-                out[prop] = [x.as_dict() for x in propval]
-            elif propval is not None:
-                out[prop] = propval.as_dict()
->>>>>>> f5b29175
 
         return out
 
@@ -92,13 +81,6 @@
 
     @classmethod
     def from_json(cls, jsonmsg):
-<<<<<<< HEAD
-      import json
-      msg = json.loads(jsonmsg)
-      obj = cls(**msg)
-      obj.validate()
-      return obj
-=======
         """ Create an object directly from a JSON string.
 
         Applies general validation after creating the
@@ -123,15 +105,21 @@
 
     def __new__(cls, **props):
         """ Overridden to support oneOf, where we need to 
-        instantiate a different class depending on what 
+        instantiate a different class depending on what
         value we've seen """
         if getattr(cls, '__validation__', None) is None:
-            return super(ProtocolBase, cls).__new__(cls, **props)
+            new = super(ProtocolBase, cls).__new__
+            if new is object.__new__:
+                return new(cls)
+            return new(cls, **props)
 
         valid_types = cls.__validation__.get('type', None)
 
         if valid_types is None or not isinstance(valid_types, list):
-            return super(ProtocolBase, cls).__new__(cls, **props)
+            new = super(ProtocolBase, cls).__new__
+            if new is object.__new__:
+                return new(cls)
+            return new(cls, **props)
 
         obj = None
         validation_errors = []
@@ -152,37 +140,22 @@
             )
 
         return obj
->>>>>>> f5b29175
 
     def __init__(self, **props):
         self._extended_properties = dict()
         self._properties = dict(zip(self.__prop_names__.values(),
                                     [None for x in
-<<<<<<< HEAD
                                      six.moves.xrange(len(self.__prop_names__))]))
-=======
-                                     xrange(len(self.__prop_names__))]))
->>>>>>> f5b29175
 
         for prop in props:
 
             try:
-<<<<<<< HEAD
               logger.debug("Setting value for %s' to %s", prop, props[prop])
               setattr(self, prop, props[prop])
             except validators.ValidationError as e:
               import sys
               raise six.reraise(type(e), type(e)(str(e) + " \nwhile setting '{0}' in {1}".format(
                   prop, self.__class__.__name__)), sys.exc_info()[2])
-=======
-              logging.debug("Setting value for '{0}' to {1}"
-                            .format(prop, props[prop]))
-              setattr(self, prop, props[prop])
-            except validators.ValidationError as e:
-              import sys
-              raise type(e), type(e)(str(e) + " \nwhile setting '{0}' in {1}".format(
-                  prop, self.__class__.__name__)), sys.exc_info()[2]
->>>>>>> f5b29175
 
         #if len(props) > 0:
         #    self.validate()
@@ -400,22 +373,6 @@
         return ret
 
     def _construct(self, uri, clsdata, parent=(ProtocolBase,)):
-<<<<<<< HEAD
-        if 'oneOf' in clsdata:
-            potential_parents = self.resolve_classes(clsdata['oneOf'])
-
-            for p in potential_parents:
-                if util.safe_issubclass(p, ProtocolBase):
-                    self.resolved[uri] = self._build_object(
-                        uri,
-                        clsdata,
-                        (p,))
-                else:
-                    raise Exception("Don't know how to deal with this")
-
-            return self.resolved[uri]
-=======
->>>>>>> f5b29175
 
         if 'anyOf' in clsdata:
             raise NotImplementedError(
