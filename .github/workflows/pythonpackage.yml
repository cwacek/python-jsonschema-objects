# This workflow will install Python dependencies, run tests and lint with a variety of Python versions
# For more information see: https://help.github.com/actions/language-and-framework-guides/using-python-with-github-actions

name: Build

on:
  push:
    branches: [ master ]
  pull_request:
    branches: [ master ]
  workflow_dispatch:


jobs:
  lint:
    runs-on: ubuntu-latest
    steps:
    - uses: actions/checkout@v3
    - name: Set up Python
      uses: actions/setup-python@v4
      with:
        python-version: "3.8"
    - name: Install dependencies
      run: |
        python -m pip install --upgrade pip
<<<<<<< HEAD
        pip install black==23.3.0
    - name: Lint with black
      run: |
        git ls-files | grep '\.py' | grep -v versioneer.py
        black --check --diff $(git ls-files | grep '\.py' | grep -v versioneer.py)
=======
        pip install black==23.7.0
    - name: Lint with black
      run: |
        black --check --diff --extend-exclude=versioneer.py .
>>>>>>> fcab145f

  build:

    needs: lint
    runs-on: ubuntu-latest
    continue-on-error: ${{ matrix.experimental }}
    strategy:
      fail-fast: true
      matrix:
        python-version: ["3.7", "3.8", "3.9", "3.10", "3.11"]
        include:
          - experimental: false
          - python-version: "3.11"
            experimental: true

    steps:
    - uses: actions/checkout@v3
    - name: Set up Python ${{ matrix.python-version }}
      uses: actions/setup-python@v1
      with:
        python-version: ${{ matrix.python-version }}
    - name: Install dependencies
      run: |
        python -m pip install --upgrade pip
        pip install tox tox-gh-actions
    - name: Test with pytest
      run: |
        tox<|MERGE_RESOLUTION|>--- conflicted
+++ resolved
@@ -23,18 +23,10 @@
     - name: Install dependencies
       run: |
         python -m pip install --upgrade pip
-<<<<<<< HEAD
-        pip install black==23.3.0
-    - name: Lint with black
-      run: |
-        git ls-files | grep '\.py' | grep -v versioneer.py
-        black --check --diff $(git ls-files | grep '\.py' | grep -v versioneer.py)
-=======
         pip install black==23.7.0
     - name: Lint with black
       run: |
         black --check --diff --extend-exclude=versioneer.py .
->>>>>>> fcab145f
 
   build:
 
