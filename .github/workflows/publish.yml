# This is a basic workflow to help you get started with Actions

name: Publish Packages

# Controls when the action will run. Triggers the workflow on push or pull request
# events but only for the master branch
on:
  release:
    types:
      - created

# A workflow run is made up of one or more jobs that can run sequentially or in parallel
jobs:
  deploy:
    runs-on: ubuntu-latest
    steps:
<<<<<<< HEAD
      - uses: actions/checkout@v2
      - name: Set up Python
        uses: actions/setup-python@v1
        with:
          python-version: "3.8"
=======
      - uses: actions/checkout@v3
      - name: Set up Python
        uses: actions/setup-python@v4
        with:
          python-version: 3.8
>>>>>>> 5bdcfbbd
      - name: build-archives
        run: |
          python -m pip install -U pip wheel
          python setup.py bdist_wheel sdist
      - name: pypi-publish
        uses: pypa/gh-action-pypi-publish@v1.8.10
        with:
          user: __token__
          password: ${{ secrets.PYPI_PJO_TOKEN }}<|MERGE_RESOLUTION|>--- conflicted
+++ resolved
@@ -14,19 +14,11 @@
   deploy:
     runs-on: ubuntu-latest
     steps:
-<<<<<<< HEAD
-      - uses: actions/checkout@v2
-      - name: Set up Python
-        uses: actions/setup-python@v1
-        with:
-          python-version: "3.8"
-=======
       - uses: actions/checkout@v3
       - name: Set up Python
         uses: actions/setup-python@v4
         with:
           python-version: 3.8
->>>>>>> 5bdcfbbd
       - name: build-archives
         run: |
           python -m pip install -U pip wheel
